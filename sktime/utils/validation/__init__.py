--- conflicted
+++ resolved
@@ -3,12 +3,7 @@
 ]
 __author__ = ["Markus Löning"]
 
-<<<<<<< HEAD
-from inspect import isclass
-from sktime.utils.exceptions import NotFittedError
-=======
 import numpy as np
->>>>>>> 98593f5d
 
 
 def is_int(x):
