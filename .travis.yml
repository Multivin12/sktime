# Travis  is a continuous integration service to build, test and deploy the package

# adapted from https://github.com/scikit-learn/scikit-learn/blob/master/.travis.yml

# use travis only on the following branches for building
branches:
  only:
    - master
    - dev

language: shell  # 'language: python' is an error on Travis CI with macOS

cache:
  directories:
    - $HOME/.cache/pip
    - $HOME/.ccache

dist: xenial  # Ubuntu 16.04

env:
  global:
    - TRAVIS_DEPLOY_BRANCH="master"  # branch on which to deploy build artifacts and website
    - TRAVIS_DEPLOY_JOB_NAME="osx-py37"  # job on which to deploy website

    - OMP_NUM_THREADS=4
    - OPENBLAS_NUM_THREADS=4

    - TEST_DIR=/tmp/sktime  # Directory where tests are run from
    - REQUIREMENTS=build_tools/requirements.txt
    - COVERAGE=false

# platforms and package environments to test
jobs:
  include:
    - name: "osx-py36"
      os: osx
      env:
        - PYTHON_VERSION=3.6
        - MINICONDA_VERSION=Miniconda3-latest-MacOSX-x86_64.sh
    - name: "osx-py37"
      os: osx
      env:
        - PYTHON_VERSION=3.7
        - MINICONDA_VERSION=Miniconda3-latest-MacOSX-x86_64.sh
    - name: "osx-py38"
      os: osx
      env:
        - PYTHON_VERSION=3.8
        # Check available miniconda version: https://repo.anaconda.com/miniconda/
        - MINICONDA_VERSION=Miniconda3-py38_4.8.2-MacOSX-x86_64.sh

addons:
  # travis recommends to specify any additional necessary packages here,
  # rather than manually installing them in the install script
  homebrew:
    packages:
      - ccache
      - libomp
      - jq
      - pandoc
    update: true

install:
  # build and install sktime
  - source build_tools/travis/install.sh

script:
  # run unit tests
  - bash build_tools/travis/test_script.sh

#after_success:
#  # generate docs
#  - bash build_tools/travis/after_success.sh

before_deploy:
  - cd $TRAVIS_BUILD_DIR

deploy:
  # deploy website on master branch
  - provider: pages
    skip_cleanup: true  # skip clean up which would delete build artifacts
    local_dir: "./docs/_build/html"
    github_token: $GITHUB_TOKEN  # Generated in Github settings page of your repo, set in travis settings
    keep_history: false
    on:
<<<<<<< HEAD
      branch: $TRAVIS_DEPLOY_BRANCH  # deploy only on master
      condition: $TRAVIS_JOB_NAME = $TRAVIS_DEPLOY_JOB_NAME  # deploy only on macOS build
=======
      condition: $TRAVIS_BRANCH = $TRAVIS_DEPLOY_BRANCH AND $TRAVIS_JOB_NAME = $TRAVIS_DEPLOY_JOB_NAME
>>>>>>> 4cd857c8

#  # release is deployed only on tagged commits on master
#  - provider: releases
#    skip_cleanup: true
#    api_key: $GITHUB_TOKEN
#    draft: true
#    file_glob: true  # enable wildcards in file
#    file: dist/*  # files to upload
#    on:
#      tags: true  # deploy only on tags
#      condition: ($TRAVIS_BRANCH = $TRAVIS_DEPLOY_BRANCH) AND ($TRAVIS_TAG =~ /^v[0-9]\.[0-9]\.[0-9]$/)

<<<<<<< HEAD
  # pipy is deployed only on tagged commits on master
=======
  # deploy to pypi on tagged commits on master
>>>>>>> 4cd857c8
  - provider: pypi
    skip_cleanup: true
    username: "__token__"
    password: $PYPI_PASSWORD
    skip_existing: true
    on:
      condition: ($TRAVIS_BRANCH = $TRAVIS_DEPLOY_BRANCH) AND ($TRAVIS_TAG != "") AND ($TRAVIS_TAG =~ /^v[0-9]\.[0-9]\.[0-9]$/)<|MERGE_RESOLUTION|>--- conflicted
+++ resolved
@@ -83,33 +83,26 @@
     github_token: $GITHUB_TOKEN  # Generated in Github settings page of your repo, set in travis settings
     keep_history: false
     on:
-<<<<<<< HEAD
       branch: $TRAVIS_DEPLOY_BRANCH  # deploy only on master
       condition: $TRAVIS_JOB_NAME = $TRAVIS_DEPLOY_JOB_NAME  # deploy only on macOS build
-=======
-      condition: $TRAVIS_BRANCH = $TRAVIS_DEPLOY_BRANCH AND $TRAVIS_JOB_NAME = $TRAVIS_DEPLOY_JOB_NAME
->>>>>>> 4cd857c8
 
-#  # release is deployed only on tagged commits on master
-#  - provider: releases
-#    skip_cleanup: true
-#    api_key: $GITHUB_TOKEN
-#    draft: true
-#    file_glob: true  # enable wildcards in file
-#    file: dist/*  # files to upload
-#    on:
-#      tags: true  # deploy only on tags
-#      condition: ($TRAVIS_BRANCH = $TRAVIS_DEPLOY_BRANCH) AND ($TRAVIS_TAG =~ /^v[0-9]\.[0-9]\.[0-9]$/)
+  #  # release is deployed only on tagged commits on master
+  #  - provider: releases
+  #    skip_cleanup: true
+  #    api_key: $GITHUB_TOKEN
+  #    draft: true
+  #    file_glob: true  # enable wildcards in file
+  #    file: dist/*  # files to upload
+  #    on:
+  #      tags: true  # deploy only on tags
+  #      condition: ($TRAVIS_BRANCH = $TRAVIS_DEPLOY_BRANCH) AND ($TRAVIS_TAG =~ /^v[0-9]\.[0-9]\.[0-9]$/)
 
-<<<<<<< HEAD
-  # pipy is deployed only on tagged commits on master
-=======
   # deploy to pypi on tagged commits on master
->>>>>>> 4cd857c8
   - provider: pypi
     skip_cleanup: true
     username: "__token__"
     password: $PYPI_PASSWORD
     skip_existing: true
     on:
-      condition: ($TRAVIS_BRANCH = $TRAVIS_DEPLOY_BRANCH) AND ($TRAVIS_TAG != "") AND ($TRAVIS_TAG =~ /^v[0-9]\.[0-9]\.[0-9]$/)+      tags: true  # deploy only on tags
+      condition: ($TRAVIS_BRANCH = $TRAVIS_DEPLOY_BRANCH) AND ($TRAVIS_TAG =~ /^v[0-9]\.[0-9]\.[0-9]$/)