#!/bin/bash

# adapted from https://github.com/scikit-learn/scikit-learn/blob/master/build_tools/travis/install.sh

# This script is meant to be called by the "install" step defined in
# .travis.yml. See https://docs.travis-ci.com/ for more details.
# The behavior of the script is controlled by environment variabled defined
# in the .travis.yml in the top level folder of the project.

# License: 3-clause BSD

# Travis clone sktime repository in to a local repository.
# We use a cached directory with three sktime repositories (one for each
# matrix entry) from which we pull from local Travis repository. This allows
# us to keep build artefact for gcc + cython, and gain time

set -e

# brew installs specified in .travis.yml
# if [ $TRAVIS_OS_NAME = "macos" ]
#then
#  # Install jq for travis_fastfail.sh script
#  brew install jq
#fi

# Fail fast
build_tools/travis/travis_fastfail.sh

echo 'List files from cached directories'
echo 'pip:'
ls $HOME/.cache/pip

if [ $TRAVIS_OS_NAME = "linux" ]
then
	export CC=/usr/lib/ccache/gcc
	export CXX=/usr/lib/ccache/g++
	# Useful for debugging how ccache is used
	# export CCACHE_LOGFILE=/tmp/ccache.log
	# ~60M is used by .ccache when compiling from scratch at the time of writing
	ccache --max-size 100M --show-stats
elif [ $TRAVIS_OS_NAME = "osx" ]
then
    # enable OpenMP support for Apple-clang
    export CC=/usr/bin/clang
    export CXX=/usr/bin/clang++
    export CPPFLAGS="$CPPFLAGS -Xpreprocessor -fopenmp"
    export CFLAGS="$CFLAGS -I/usr/local/opt/libomp/include"
    export CXXFLAGS="$CXXFLAGS -I/usr/local/opt/libomp/include"
    export LDFLAGS="$LDFLAGS -L/usr/local/opt/libomp/lib -lomp"
    export DYLD_LIBRARY_PATH=/usr/local/opt/libomp/lib

    # Install the OpenMP library
    # brew installs specified in .travis.yml
    #	brew install libomp

		# Install ccache manually for macOS environments
		# brew installs specified in .travis.yml
		# brew install ccache
		export PATH="/usr/local/opt/ccache/libexec:$PATH"
fi

make_conda() {
	TO_INSTALL="$@"
    # Deactivate the travis-provided virtual environment and setup a
    # conda-based environment instead
    # If Travvis has language=generic (e.g. for macOS), deactivate does not exist. `|| :` will pass.
    deactivate || :

    # Install miniconda
    if [ $TRAVIS_OS_NAME = "osx" ]
	  then
		fname=Miniconda3-latest-MacOSX-x86_64.sh
	  else
		fname=Miniconda3-latest-Linux-x86_64.sh
	  fi

    wget https://repo.continuum.io/miniconda/$fname \
        -O miniconda.sh
    MINICONDA_PATH=$HOME/miniconda
    chmod +x miniconda.sh && ./miniconda.sh -b -p $MINICONDA_PATH
    export PATH=$MINICONDA_PATH/bin:$PATH
    conda update --yes conda

    # Set up test environment
    conda create -n testenv -c conda-forge --yes $TO_INSTALL

    # Activate environment
    source activate testenv

    # Install packages not available via conda
    pip install scikit-posthocs==$SCIKIT_POSTHOCS_VERSION
    pip install joblib==$JOBLIB_VERSION
<<<<<<< HEAD
    pip install pmdarima==$PMDARIMA_VERSION
=======
    pip install tsfresh
>>>>>>> 78170b2e
}

TO_INSTALL="python=$PYTHON_VERSION pip pytest \
            numpy=$NUMPY_VERSION scipy=$SCIPY_VERSION \
            cython=$CYTHON_VERSION scikit-learn=$SKLEARN_VERSION \
            pandas=$PANDAS_VERSION statsmodels=$STATSMODELS_VERSION \
            wheel \
						numba=$NUMBA_VERSION"
make_conda $TO_INSTALL

if [ "$COVERAGE" == "true" ]
then
    pip install coverage codecov pytest-cov
fi

# Build sktime in the install.sh script to collapse the verbose
# build output in the travis output when it succeeds.

# python setup.py develop  # invokes build_ext -i to compile files
python setup.py bdist_wheel
ls dist  # list build artifacts

# Install from built wheels
pip install --pre --no-index --find-links dist/ sktime

# Useful for debugging how ccache is used
if [ $TRAVIS_OS_NAME = "linux" ]
then
	ccache --show-stats
fi
# cat $CCACHE_LOGFILE

# fast fail
build_tools/travis/travis_fastfail.sh

set +e<|MERGE_RESOLUTION|>--- conflicted
+++ resolved
@@ -90,11 +90,8 @@
     # Install packages not available via conda
     pip install scikit-posthocs==$SCIKIT_POSTHOCS_VERSION
     pip install joblib==$JOBLIB_VERSION
-<<<<<<< HEAD
     pip install pmdarima==$PMDARIMA_VERSION
-=======
     pip install tsfresh
->>>>>>> 78170b2e
 }
 
 TO_INSTALL="python=$PYTHON_VERSION pip pytest \
