--- conflicted
+++ resolved
@@ -23,20 +23,6 @@
 # Build website on master branch
 if [[ "$TRAVIS_OS_NAME" == "$TRAVIS_DEPLOY_OS_NAME" ]] && [[ "$TRAVIS_BRANCH" == "$TRAVIS_DEPLOY_BRANCH" ]];
 then
-<<<<<<< HEAD
-  # Add packages for website generation
-  pip install sphinx_rtd_theme
-  pip install nbsphinx
-  pip install sphinx
-  pip install jupyter
-
-  # cd into documentation folder 
-  cd docs || :
-  make html
-fi
-=======
->>>>>>> 8763f9f5
-
   # Add packages for docs generation, specified in EXTRAS_REQUIRE in setup.py
   pip install -e .[docs]
 
